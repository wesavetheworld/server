--- conflicted
+++ resolved
@@ -16,11 +16,7 @@
 		data-type="<?php echo $app['internal'] ? 'internal' : 'external' ?>" data-installed="1">
 		<a class="app<?php if(!$app['internal']) echo ' externalapp' ?>" href="?appid=<?php echo $app['id'] ?>"><?php echo htmlentities($app['name']) ?></a>
 		<script type="application/javascript">
-<<<<<<< HEAD
-			appData_<?php echo $app['id'] ?>=<?php OC_JSON::encodedPrint($app,false) ?>;
-=======
 			appData_<?php echo $app['id'] ?>=<?php OC_JSON::encodedPrint($app, false) ?>;
->>>>>>> d1c0f2a7
 		</script>
 		<?php  if(!$app['internal']) echo '<small class="externalapp list">3rd party</small>' ?>
 	</li>
