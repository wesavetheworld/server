--- conflicted
+++ resolved
@@ -5,13 +5,8 @@
  * See the COPYING-README file.
  */
 
-<<<<<<< HEAD
-require_once '../lib/base.php';
-OC_Util::checkSubAdminUser();
-=======
 OC_Util::checkSubAdminUser();
 OC_App::loadApps();
->>>>>>> d1c0f2a7
 
 // We have some javascript foo!
 OC_Util::addScript( 'settings', 'users' );
@@ -36,11 +31,7 @@
 
 foreach($accessibleusers as $i) {
 	$users[] = array(
-<<<<<<< HEAD
-		"name" => $i, 
-=======
 		"name" => $i,
->>>>>>> d1c0f2a7
 		"groups" => join( ", ", /*array_intersect(*/OC_Group::getUserGroups($i)/*, OC_SubAdmin::getSubAdminsGroups(OC_User::getUser()))*/),
 		'quota'=>OC_Preferences::getValue($i, 'files', 'quota', 'default'),
 		'subadmin'=>implode(', ', OC_SubAdmin::getSubAdminsGroups($i)));
@@ -51,11 +42,7 @@
 	$groups[] = array( "name" => $i );
 }
 $quotaPreset=OC_Appconfig::getValue('files', 'quota_preset', 'default,none,1 GB, 5 GB, 10 GB');
-<<<<<<< HEAD
-$quotaPreset=explode(',',$quotaPreset);
-=======
 $quotaPreset=explode(',', $quotaPreset);
->>>>>>> d1c0f2a7
 foreach($quotaPreset as &$preset) {
 	$preset=trim($preset);
 }
