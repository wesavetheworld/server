<?php
/**
 * ownCloud
 *
 * @author Frank Karlitschek
 * @author Jakob Sack
 * @copyright 2012 Frank Karlitschek frank@owncloud.org
 *
 * This library is free software; you can redistribute it and/or
 * modify it under the terms of the GNU AFFERO GENERAL PUBLIC LICENSE
 * License as published by the Free Software Foundation; either
 * version 3 of the License, or any later version.
 *
 * This library is distributed in the hope that it will be useful,
 * but WITHOUT ANY WARRANTY; without even the implied warranty of
 * MERCHANTABILITY or FITNESS FOR A PARTICULAR PURPOSE.  See the
 * GNU AFFERO GENERAL PUBLIC LICENSE for more details.
 *
 * You should have received a copy of the GNU Affero General Public
 * License along with this library.  If not, see <http://www.gnu.org/licenses/>.
 *
 */

/**
 * Collection of useful functions
 */
class OC_Helper {
	private static $tmpFiles = array();
	private static $mimetypeIcons = array();
	private static $mimetypeDetector;
	private static $templateManager;

	/**
	 * @brief Creates an url using a defined route
	 * @param $route
	 * @param array $parameters
	 * @return
	 * @internal param array $args with param=>value, will be appended to the returned url
	 * @returns the url
	 *
	 * Returns a url to the given app and file.
	 */
	public static function linkToRoute($route, $parameters = array()) {
		return OC::$server->getURLGenerator()->linkToRoute($route, $parameters);
	}

	/**
	 * @brief Creates an url
	 * @param string $app app
	 * @param string $file file
	 * @param array $args array with param=>value, will be appended to the returned url
	 *    The value of $args will be urlencoded
	 * @return string the url
	 *
	 * Returns a url to the given app and file.
	 */
	public static function linkTo( $app, $file, $args = array() ) {
		return OC::$server->getURLGenerator()->linkTo($app, $file, $args);
	}

	/**
	 * @param $key
	 * @return string url to the online documentation
	 */
	public static function linkToDocs($key) {
		$theme = new OC_Defaults();
		return $theme->getDocBaseUrl() . '/server/6.0/go.php?to=' . $key;
	}

	/**
	 * @brief Creates an absolute url
	 * @param string $app app
	 * @param string $file file
	 * @param array $args array with param=>value, will be appended to the returned url
	 *    The value of $args will be urlencoded
	 * @return string the url
	 *
	 * Returns a absolute url to the given app and file.
	 */
	public static function linkToAbsolute($app, $file, $args = array()) {
		$urlLinkTo = self::linkTo($app, $file, $args);
		return self::makeURLAbsolute($urlLinkTo);
	}

	/**
	 * @brief Makes an $url absolute
	 * @param string $url the url
	 * @return string the absolute url
	 *
	 * Returns a absolute url to the given app and file.
	 */
	public static function makeURLAbsolute($url) {
		return OC::$server->getURLGenerator()->getAbsoluteURL($url);
	}

	/**
	 * @brief Creates an url for remote use
	 * @param string $service id
	 * @return string the url
	 *
	 * Returns a url to the given service.
	 */
	public static function linkToRemoteBase($service) {
		return self::linkTo('', 'remote.php') . '/' . $service;
	}

	/**
	 * @brief Creates an absolute url for remote use
	 * @param string $service id
	 * @param bool $add_slash
	 * @return string the url
	 *
	 * Returns a absolute url to the given service.
	 */
	public static function linkToRemote($service, $add_slash = true) {
		return self::makeURLAbsolute(self::linkToRemoteBase($service))
		. (($add_slash && $service[strlen($service) - 1] != '/') ? '/' : '');
	}

	/**
	 * @brief Creates an absolute url for public use
	 * @param string $service id
	 * @param bool $add_slash
	 * @return string the url
	 *
	 * Returns a absolute url to the given service.
	 */
	public static function linkToPublic($service, $add_slash = false) {
		return self::linkToAbsolute('', 'public.php') . '?service=' . $service
		. (($add_slash && $service[strlen($service) - 1] != '/') ? '/' : '');
	}

	/**
	 * @brief Creates path to an image
	 * @param string $app app
	 * @param string $image image name
	 * @return string the url
	 *
	 * Returns the path to the image.
	 */
	public static function imagePath($app, $image) {
		return OC::$server->getURLGenerator()->imagePath($app, $image);
	}

	/**
	 * @brief get path to icon of file type
	 * @param string $mimetype mimetype
	 * @return string the url
	 *
	 * Returns the path to the image of this file type.
	 */
	public static function mimetypeIcon($mimetype) {
		$alias = array(
			'application/xml' => 'code/xml',
			'application/msword' => 'x-office/document',
			'application/vnd.openxmlformats-officedocument.wordprocessingml.document' => 'x-office/document',
			'application/vnd.openxmlformats-officedocument.wordprocessingml.template' => 'x-office/document',
			'application/vnd.ms-word.document.macroEnabled.12' => 'x-office/document',
			'application/vnd.ms-word.template.macroEnabled.12' => 'x-office/document',
			'application/vnd.oasis.opendocument.text' => 'x-office/document',
			'application/vnd.oasis.opendocument.text-template' => 'x-office/document',
			'application/vnd.oasis.opendocument.text-web' => 'x-office/document',
			'application/vnd.oasis.opendocument.text-master' => 'x-office/document',
			'application/mspowerpoint' => 'x-office/presentation',
			'application/vnd.ms-powerpoint' => 'x-office/presentation',
			'application/vnd.openxmlformats-officedocument.presentationml.presentation' => 'x-office/presentation',
			'application/vnd.openxmlformats-officedocument.presentationml.template' => 'x-office/presentation',
			'application/vnd.openxmlformats-officedocument.presentationml.slideshow' => 'x-office/presentation',
			'application/vnd.ms-powerpoint.addin.macroEnabled.12' => 'x-office/presentation',
			'application/vnd.ms-powerpoint.presentation.macroEnabled.12' => 'x-office/presentation',
			'application/vnd.ms-powerpoint.template.macroEnabled.12' => 'x-office/presentation',
			'application/vnd.ms-powerpoint.slideshow.macroEnabled.12' => 'x-office/presentation',
			'application/vnd.oasis.opendocument.presentation' => 'x-office/presentation',
			'application/vnd.oasis.opendocument.presentation-template' => 'x-office/presentation',
			'application/msexcel' => 'x-office/spreadsheet',
			'application/vnd.ms-excel' => 'x-office/spreadsheet',
			'application/vnd.openxmlformats-officedocument.spreadsheetml.sheet' => 'x-office/spreadsheet',
			'application/vnd.openxmlformats-officedocument.spreadsheetml.template' => 'x-office/spreadsheet',
			'application/vnd.ms-excel.sheet.macroEnabled.12' => 'x-office/spreadsheet',
			'application/vnd.ms-excel.template.macroEnabled.12' => 'x-office/spreadsheet',
			'application/vnd.ms-excel.addin.macroEnabled.12' => 'x-office/spreadsheet',
			'application/vnd.ms-excel.sheet.binary.macroEnabled.12' => 'x-office/spreadsheet',
			'application/vnd.oasis.opendocument.spreadsheet' => 'x-office/spreadsheet',
			'application/vnd.oasis.opendocument.spreadsheet-template' => 'x-office/spreadsheet',
			'application/msaccess' => 'database',
		);

		if (isset($alias[$mimetype])) {
			$mimetype = $alias[$mimetype];
		}
		if (isset(self::$mimetypeIcons[$mimetype])) {
			return self::$mimetypeIcons[$mimetype];
		}
		// Replace slash and backslash with a minus
		$icon = str_replace('/', '-', $mimetype);
		$icon = str_replace('\\', '-', $icon);

		// Is it a dir?
		if ($mimetype === 'dir') {
			self::$mimetypeIcons[$mimetype] = OC::$WEBROOT . '/core/img/filetypes/folder.png';
			return OC::$WEBROOT . '/core/img/filetypes/folder.png';
		}
		if ($mimetype === 'dir-shared') {
			self::$mimetypeIcons[$mimetype] = OC::$WEBROOT . '/core/img/filetypes/folder-shared.png';
			return OC::$WEBROOT . '/core/img/filetypes/folder-shared.png';
		}
		if ($mimetype === 'dir-external') {
			self::$mimetypeIcons[$mimetype] = OC::$WEBROOT . '/core/img/filetypes/folder-external.png';
			return OC::$WEBROOT . '/core/img/filetypes/folder-external.png';
		}

		// Icon exists?
		if (file_exists(OC::$SERVERROOT . '/core/img/filetypes/' . $icon . '.png')) {
			self::$mimetypeIcons[$mimetype] = OC::$WEBROOT . '/core/img/filetypes/' . $icon . '.png';
			return OC::$WEBROOT . '/core/img/filetypes/' . $icon . '.png';
		}

		// Try only the first part of the filetype
		$mimePart = substr($icon, 0, strpos($icon, '-'));
		if (file_exists(OC::$SERVERROOT . '/core/img/filetypes/' . $mimePart . '.png')) {
			self::$mimetypeIcons[$mimetype] = OC::$WEBROOT . '/core/img/filetypes/' . $mimePart . '.png';
			return OC::$WEBROOT . '/core/img/filetypes/' . $mimePart . '.png';
		} else {
			self::$mimetypeIcons[$mimetype] = OC::$WEBROOT . '/core/img/filetypes/file.png';
			return OC::$WEBROOT . '/core/img/filetypes/file.png';
		}
	}

	/**
	 * @brief get path to preview of file
	 * @param string $path path
	 * @return string the url
	 *
	 * Returns the path to the preview of the file.
	 */
	public static function previewIcon($path) {
		return self::linkToRoute( 'core_ajax_preview', array('x' => 36, 'y' => 36, 'file' => $path ));
	}

	public static function publicPreviewIcon( $path, $token ) {
		return self::linkToRoute( 'core_ajax_public_preview', array('x' => 36, 'y' => 36, 'file' => $path, 't' => $token));
	}

	/**
	 * @brief Make a human file size
	 * @param int $bytes file size in bytes
	 * @return string a human readable file size
	 *
	 * Makes 2048 to 2 kB.
	 */
	public static function humanFileSize($bytes) {
		if ($bytes < 0) {
			return "?";
		}
		if ($bytes < 1024) {
			return "$bytes B";
		}
		$bytes = round($bytes / 1024, 0);
		if ($bytes < 1024) {
			return "$bytes kB";
		}
		$bytes = round($bytes / 1024, 1);
		if ($bytes < 1024) {
			return "$bytes MB";
		}
		$bytes = round($bytes / 1024, 1);
		if ($bytes < 1024) {
			return "$bytes GB";
		}
		$bytes = round($bytes / 1024, 1);
		if ($bytes < 1024) {
			return "$bytes TB";
		}

		$bytes = round($bytes / 1024, 1);
		return "$bytes PB";
	}

	/**
	 * @brief Make a computer file size
	 * @param string $str file size in a fancy format
	 * @return int a file size in bytes
	 *
	 * Makes 2kB to 2048.
	 *
	 * Inspired by: http://www.php.net/manual/en/function.filesize.php#92418
	 */
	public static function computerFileSize($str) {
		$str = strtolower($str);

		$bytes_array = array(
			'b' => 1,
			'k' => 1024,
			'kb' => 1024,
			'mb' => 1024 * 1024,
			'm' => 1024 * 1024,
			'gb' => 1024 * 1024 * 1024,
			'g' => 1024 * 1024 * 1024,
			'tb' => 1024 * 1024 * 1024 * 1024,
			't' => 1024 * 1024 * 1024 * 1024,
			'pb' => 1024 * 1024 * 1024 * 1024 * 1024,
			'p' => 1024 * 1024 * 1024 * 1024 * 1024,
		);

		$bytes = floatval($str);

		if (preg_match('#([kmgtp]?b?)$#si', $str, $matches) && !empty($bytes_array[$matches[1]])) {
			$bytes *= $bytes_array[$matches[1]];
		}

		$bytes = round($bytes, 2);

		return $bytes;
	}

	/**
	 * @brief Recursive editing of file permissions
	 * @param string $path path to file or folder
	 * @param int $filemode unix style file permissions
	 * @return bool
	 */
	static function chmodr($path, $filemode) {
		if (!is_dir($path))
			return chmod($path, $filemode);
		$dh = opendir($path);
		if(is_resource($dh)) {
			while (($file = readdir($dh)) !== false) {
				if ($file != '.' && $file != '..') {
					$fullpath = $path . '/' . $file;
					if (is_link($fullpath))
						return false;
					elseif (!is_dir($fullpath) && !@chmod($fullpath, $filemode))
						return false; elseif (!self::chmodr($fullpath, $filemode))
						return false;
				}
			}
			closedir($dh);
		}
		if (@chmod($path, $filemode))
			return true;
		else
			return false;
	}

	/**
	 * @brief Recursive copying of folders
	 * @param string $src source folder
	 * @param string $dest target folder
	 *
	 */
	static function copyr($src, $dest) {
		if (is_dir($src)) {
			if (!is_dir($dest)) {
				mkdir($dest);
			}
			$files = scandir($src);
			foreach ($files as $file) {
				if ($file != "." && $file != "..") {
					self::copyr("$src/$file", "$dest/$file");
				}
			}
		} elseif (file_exists($src) && !\OC\Files\Filesystem::isFileBlacklisted($src)) {
			copy($src, $dest);
		}
	}

	/**
	 * @brief Recursive deletion of folders
	 * @param string $dir path to the folder
	 * @return bool
	 */
	static function rmdirr($dir) {
		if (is_dir($dir)) {
			$files = scandir($dir);
			foreach ($files as $file) {
				if ($file != "." && $file != "..") {
					self::rmdirr("$dir/$file");
				}
			}
			rmdir($dir);
		} elseif (file_exists($dir)) {
			unlink($dir);
		}
		if (file_exists($dir)) {
			return false;
		} else {
			return true;
		}
	}

	/**
	 * @return \OC\Files\Type\Detection
	 */
	static public function getMimetypeDetector() {
		if (!self::$mimetypeDetector) {
			self::$mimetypeDetector = new \OC\Files\Type\Detection();
			self::$mimetypeDetector->registerTypeArray(include 'mimetypes.list.php');
		}
		return self::$mimetypeDetector;
	}

	/**
	 * @return \OC\Files\Type\TemplateManager
	 */
	static public function getFileTemplateManager() {
		if (!self::$templateManager) {
			self::$templateManager = new \OC\Files\Type\TemplateManager();
		}
		return self::$templateManager;
	}

	/**
	 * Try to guess the mimetype based on filename
	 *
	 * @param string $path
	 * @return string
	 */
	static public function getFileNameMimeType($path) {
		return self::getMimetypeDetector()->detectPath($path);
	}

	/**
	 * get the mimetype form a local file
	 *
	 * @param string $path
	 * @return string
	 * does NOT work for ownClouds filesystem, use OC_FileSystem::getMimeType instead
	 */
	static function getMimeType($path) {
		return self::getMimetypeDetector()->detect($path);
	}

	/**
	 * get the mimetype form a data string
	 *
	 * @param string $data
	 * @return string
	 */
	static function getStringMimeType($data) {
		return self::getMimetypeDetector()->detectString($data);
	}

	/**
	 * @brief Checks $_REQUEST contains a var for the $s key. If so, returns the html-escaped value of this var; otherwise returns the default value provided by $d.
	 * @param string $s name of the var to escape, if set.
	 * @param string $d default value.
	 * @return string the print-safe value.
	 *
	 */

	/**
	 * detect if a given program is found in the search PATH
	 *
	 * @param $name
	 * @param bool $path
	 * @internal param string $program name
	 * @internal param string $optional search path, defaults to $PATH
	 * @return bool    true if executable program found in path
	 */
	public static function canExecute($name, $path = false) {
		// path defaults to PATH from environment if not set
		if ($path === false) {
			$path = getenv("PATH");
		}
		// check method depends on operating system
		if (!strncmp(PHP_OS, "WIN", 3)) {
			// on Windows an appropriate COM or EXE file needs to exist
			$exts = array(".exe", ".com");
			$check_fn = "file_exists";
		} else {
			// anywhere else we look for an executable file of that name
			$exts = array("");
			$check_fn = "is_executable";
		}
		// Default check will be done with $path directories :
		$dirs = explode(PATH_SEPARATOR, $path);
		// WARNING : We have to check if open_basedir is enabled :
		$obd = ini_get('open_basedir');
		if ($obd != "none") {
			$obd_values = explode(PATH_SEPARATOR, $obd);
			if (count($obd_values) > 0 and $obd_values[0]) {
				// open_basedir is in effect !
				// We need to check if the program is in one of these dirs :
				$dirs = $obd_values;
			}
		}
		foreach ($dirs as $dir) {
			foreach ($exts as $ext) {
				if ($check_fn("$dir/$name" . $ext))
					return true;
			}
		}
		return false;
	}

	/**
	 * copy the contents of one stream to another
	 *
	 * @param resource $source
	 * @param resource $target
	 * @return array the number of bytes copied and result
	 */
	public static function streamCopy($source, $target) {
		if (!$source or !$target) {
			return array(0, false);
		}
		$result = true;
		$count = 0;
		while (!feof($source)) {
			if (($c = fwrite($target, fread($source, 8192))) === false) {
				$result = false;
			} else {
				$count += $c;
			}
		}
		return array($count, $result);
	}

	/**
	 * create a temporary file with an unique filename
	 *
	 * @param string $postfix
	 * @return string
	 *
	 * temporary files are automatically cleaned up after the script is finished
	 */
	public static function tmpFile($postfix = '') {
		$file = get_temp_dir() . '/' . md5(time() . rand()) . $postfix;
		$fh = fopen($file, 'w');
		fclose($fh);
		self::$tmpFiles[] = $file;
		return $file;
	}

	/**
	 * move a file to oc-noclean temp dir
	 *
	 * @param string $filename
	 * @return mixed
	 *
	 */
	public static function moveToNoClean($filename = '') {
		if ($filename == '') {
			return false;
		}
		$tmpDirNoClean = get_temp_dir() . '/oc-noclean/';
		if (!file_exists($tmpDirNoClean) || !is_dir($tmpDirNoClean)) {
			if (file_exists($tmpDirNoClean)) {
				unlink($tmpDirNoClean);
			}
			mkdir($tmpDirNoClean);
		}
		$newname = $tmpDirNoClean . basename($filename);
		if (rename($filename, $newname)) {
			return $newname;
		} else {
			return false;
		}
	}

	/**
	 * create a temporary folder with an unique filename
	 *
	 * @return string
	 *
	 * temporary files are automatically cleaned up after the script is finished
	 */
	public static function tmpFolder() {
		$path = get_temp_dir() . '/' . md5(time() . rand());
		mkdir($path);
		self::$tmpFiles[] = $path;
		return $path . '/';
	}

	/**
	 * remove all files created by self::tmpFile
	 */
	public static function cleanTmp() {
		$leftoversFile = get_temp_dir() . '/oc-not-deleted';
		if (file_exists($leftoversFile)) {
			$leftovers = file($leftoversFile);
			foreach ($leftovers as $file) {
				self::rmdirr($file);
			}
			unlink($leftoversFile);
		}

		foreach (self::$tmpFiles as $file) {
			if (file_exists($file)) {
				if (!self::rmdirr($file)) {
					file_put_contents($leftoversFile, $file . "\n", FILE_APPEND);
				}
			}
		}
	}

	/**
	 * remove all files in PHP /oc-noclean temp dir
	 */
	public static function cleanTmpNoClean() {
		$tmpDirNoCleanName=get_temp_dir() . '/oc-noclean/';
		if(file_exists($tmpDirNoCleanName) && is_dir($tmpDirNoCleanName)) {
			$files=scandir($tmpDirNoCleanName);
			foreach($files as $file) {
				$fileName = $tmpDirNoCleanName . $file;
				if (!\OC\Files\Filesystem::isIgnoredDir($file) && filemtime($fileName) + 600 < time()) {
					unlink($fileName);
				}
			}
			// if oc-noclean is empty delete it
			$isTmpDirNoCleanEmpty = true;
			$tmpDirNoClean = opendir($tmpDirNoCleanName);
			if(is_resource($tmpDirNoClean)) {
				while (false !== ($file = readdir($tmpDirNoClean))) {
					if (!\OC\Files\Filesystem::isIgnoredDir($file)) {
						$isTmpDirNoCleanEmpty = false;
					}
				}
			}
			if ($isTmpDirNoCleanEmpty) {
				rmdir($tmpDirNoCleanName);
			}
		}
	}

	/**
	 * Adds a suffix to the name in case the file exists
	 *
	 * @param $path
	 * @param $filename
	 * @return string
	 */
	public static function buildNotExistingFileName($path, $filename) {
		$view = \OC\Files\Filesystem::getView();
		return self::buildNotExistingFileNameForView($path, $filename, $view);
	}

	/**
	 * Adds a suffix to the name in case the file exists
	 *
	 * @param $path
	 * @param $filename
	 * @return string
	 */
	public static function buildNotExistingFileNameForView($path, $filename, \OC\Files\View $view) {
		if ($path === '/') {
			$path = '';
		}
		if ($pos = strrpos($filename, '.')) {
			$name = substr($filename, 0, $pos);
			$ext = substr($filename, $pos);
		} else {
			$name = $filename;
			$ext = '';
		}

		$newpath = $path . '/' . $filename;
		if ($view->file_exists($newpath)) {
			if (preg_match_all('/\((\d+)\)/', $name, $matches, PREG_OFFSET_CAPTURE)) {
				//Replace the last "(number)" with "(number+1)"
				$last_match = count($matches[0]) - 1;
				$counter = $matches[1][$last_match][0] + 1;
				$offset = $matches[0][$last_match][1];
				$match_length = strlen($matches[0][$last_match][0]);
			} else {
				$counter = 2;
				$offset = false;
			}
			do {
				if ($offset) {
					//Replace the last "(number)" with "(number+1)"
					$newname = substr_replace($name, '(' . $counter . ')', $offset, $match_length);
				} else {
					$newname = $name . ' (' . $counter . ')';
				}
				$newpath = $path . '/' . $newname . $ext;
				$counter++;
			} while ($view->file_exists($newpath));
		}

		return $newpath;
	}

	/**
	 * @brief Checks if $sub is a subdirectory of $parent
	 *
	 * @param string $sub
	 * @param string $parent
	 * @return bool
	 */
	public static function issubdirectory($sub, $parent) {
		if (strpos(realpath($sub), realpath($parent)) === 0) {
			return true;
		}
		return false;
	}

	/**
	 * @brief Returns an array with all keys from input lowercased or uppercased. Numbered indices are left as is.
	 *
	 * @param array $input The array to work on
	 * @param int $case Either MB_CASE_UPPER or MB_CASE_LOWER (default)
	 * @param string $encoding The encoding parameter is the character encoding. Defaults to UTF-8
	 * @return array
	 *
	 * Returns an array with all keys from input lowercased or uppercased. Numbered indices are left as is.
	 * based on http://www.php.net/manual/en/function.array-change-key-case.php#107715
	 *
	 */
	public static function mb_array_change_key_case($input, $case = MB_CASE_LOWER, $encoding = 'UTF-8') {
		$case = ($case != MB_CASE_UPPER) ? MB_CASE_LOWER : MB_CASE_UPPER;
		$ret = array();
		foreach ($input as $k => $v) {
			$ret[mb_convert_case($k, $case, $encoding)] = $v;
		}
		return $ret;
	}

	/**
	 * @brief replaces a copy of string delimited by the start and (optionally) length parameters with the string given in replacement.
	 *
	 * @param $string
	 * @param string $replacement The replacement string.
	 * @param int $start If start is positive, the replacing will begin at the start'th offset into string. If start is negative, the replacing will begin at the start'th character from the end of string.
	 * @param int $length Length of the part to be replaced
	 * @param string $encoding The encoding parameter is the character encoding. Defaults to UTF-8
	 * @internal param string $input The input string. .Opposite to the PHP build-in function does not accept an array.
	 * @return string
	 */
	public static function mb_substr_replace($string, $replacement, $start, $length = null, $encoding = 'UTF-8') {
		$start = intval($start);
		$length = intval($length);
		$string = mb_substr($string, 0, $start, $encoding) .
			$replacement .
			mb_substr($string, $start + $length, mb_strlen($string, 'UTF-8') - $start, $encoding);

		return $string;
	}

	/**
	 * @brief Replace all occurrences of the search string with the replacement string
	 *
	 * @param string $search The value being searched for, otherwise known as the needle.
	 * @param string $replace The replacement
	 * @param string $subject The string or array being searched and replaced on, otherwise known as the haystack.
	 * @param string $encoding The encoding parameter is the character encoding. Defaults to UTF-8
	 * @param int $count If passed, this will be set to the number of replacements performed.
	 * @return string
	 *
	 */
	public static function mb_str_replace($search, $replace, $subject, $encoding = 'UTF-8', &$count = null) {
		$offset = -1;
		$length = mb_strlen($search, $encoding);
		while (($i = mb_strrpos($subject, $search, $offset, $encoding)) !== false) {
			$subject = OC_Helper::mb_substr_replace($subject, $replace, $i, $length);
			$offset = $i - mb_strlen($subject, $encoding);
			$count++;
		}
		return $subject;
	}

	/**
	 * @brief performs a search in a nested array
	 * @param array $haystack the array to be searched
	 * @param string $needle the search string
	 * @param string $index optional, only search this key name
	 * @return mixed the key of the matching field, otherwise false
	 *
	 * performs a search in a nested array
	 *
	 * taken from http://www.php.net/manual/en/function.array-search.php#97645
	 */
	public static function recursiveArraySearch($haystack, $needle, $index = null) {
		$aIt = new RecursiveArrayIterator($haystack);
		$it = new RecursiveIteratorIterator($aIt);

		while ($it->valid()) {
			if (((isset($index) AND ($it->key() == $index)) OR (!isset($index))) AND ($it->current() == $needle)) {
				return $aIt->key();
			}

			$it->next();
		}

		return false;
	}

	/**
	 * Shortens str to maxlen by replacing characters in the middle with '...', eg.
	 * ellipsis('a very long string with lots of useless info to make a better example', 14) becomes 'a very ...example'
	 *
	 * @param string $str the string
	 * @param string $maxlen the maximum length of the result
	 * @return string with at most maxlen characters
	 */
	public static function ellipsis($str, $maxlen) {
		if (strlen($str) > $maxlen) {
			$characters = floor($maxlen / 2);
			return substr($str, 0, $characters) . '...' . substr($str, -1 * $characters);
		}
		return $str;
	}

	/**
	 * @brief calculates the maximum upload size respecting system settings, free space and user quota
	 *
	 * @param string $dir the current folder where the user currently operates
	 * @param int $free the number of bytes free on the storage holding $dir, if not set this will be received from the storage directly
	 * @return number of bytes representing
	 */
<<<<<<< HEAD
	public static function maxUploadFilesize($dir, $freeSpace = null) {
		$upload_max_filesize = OCP\Util::computerFileSize(ini_get('upload_max_filesize'));
		$post_max_size = OCP\Util::computerFileSize(ini_get('post_max_size'));
		if (is_null($freeSpace)) {
			$freeSpace = \OC\Files\Filesystem::free_space($dir);
		}
		if ((int)$upload_max_filesize === 0 and (int)$post_max_size === 0) {
			$maxUploadFilesize = \OC\Files\SPACE_UNLIMITED;
		} elseif ((int)$upload_max_filesize === 0 or (int)$post_max_size === 0) {
			$maxUploadFilesize = max($upload_max_filesize, $post_max_size); //only the non 0 value counts
		} else {
			$maxUploadFilesize = min($upload_max_filesize, $post_max_size);
		}
=======
	public static function maxUploadFilesize($dir) {
		return min(self::freeSpace($dir), self::uploadLimit());
	}
>>>>>>> 3d88b10f

	/**
	 * Calculate free space left within user quota
	 * 
	 * @param $dir the current folder where the user currently operates
	 * @return number of bytes representing
	 */
	public static function freeSpace($dir) {
		$freeSpace = \OC\Files\Filesystem::free_space($dir);
		if ($freeSpace !== \OC\Files\SPACE_UNKNOWN) {
			$freeSpace = max($freeSpace, 0);
			return $freeSpace;
		} else {
			return INF;
		}
	}

	/**
	 * Calculate PHP upload limit
	 *
	 * @return PHP upload file size limit
	 */
	public static function uploadLimit() {
		$upload_max_filesize = OCP\Util::computerFileSize(ini_get('upload_max_filesize'));
		$post_max_size = OCP\Util::computerFileSize(ini_get('post_max_size'));
		if ((int)$upload_max_filesize === 0 and (int)$post_max_size === 0) {
			return INF;
		} elseif ((int)$upload_max_filesize === 0 or (int)$post_max_size === 0) {
			return max($upload_max_filesize, $post_max_size); //only the non 0 value counts
		} else {
			return min($upload_max_filesize, $post_max_size);
		}
	}

	/**
	 * Checks if a function is available
	 *
	 * @param string $function_name
	 * @return bool
	 */
	public static function is_function_enabled($function_name) {
		if (!function_exists($function_name)) {
			return false;
		}
		$disabled = explode(',', ini_get('disable_functions'));
		$disabled = array_map('trim', $disabled);
		if (in_array($function_name, $disabled)) {
			return false;
		}
		$disabled = explode(',', ini_get('suhosin.executor.func.blacklist'));
		$disabled = array_map('trim', $disabled);
		if (in_array($function_name, $disabled)) {
			return false;
		}
		return true;
	}

	/**
	 * Calculate the disc space for the given path
	 *
	 * @param string $path
	 * @return array
	 */
	public static function getStorageInfo($path) {
		// return storage info without adding mount points
		$rootInfo = \OC\Files\Filesystem::getFileInfo($path, false);
		$used = $rootInfo['size'];
		if ($used < 0) {
			$used = 0;
		}
		$free = \OC\Files\Filesystem::free_space($path);
		if ($free >= 0) {
			$total = $free + $used;
		} else {
			$total = $free; //either unknown or unlimited
		}
		if ($total > 0) {
			// prevent division by zero or error codes (negative values)
			$relative = round(($used / $total) * 10000) / 100;
		} else {
			$relative = 0;
		}

		return array('free' => $free, 'used' => $used, 'total' => $total, 'relative' => $relative);
	}
}<|MERGE_RESOLUTION|>--- conflicted
+++ resolved
@@ -805,34 +805,21 @@
 	 * @brief calculates the maximum upload size respecting system settings, free space and user quota
 	 *
 	 * @param string $dir the current folder where the user currently operates
-	 * @param int $free the number of bytes free on the storage holding $dir, if not set this will be received from the storage directly
-	 * @return number of bytes representing
-	 */
-<<<<<<< HEAD
+	 * @param int $freeSpace the number of bytes free on the storage holding $dir, if not set this will be received from the storage directly
+	 * @return int number of bytes representing
+	 */
 	public static function maxUploadFilesize($dir, $freeSpace = null) {
-		$upload_max_filesize = OCP\Util::computerFileSize(ini_get('upload_max_filesize'));
-		$post_max_size = OCP\Util::computerFileSize(ini_get('post_max_size'));
-		if (is_null($freeSpace)) {
-			$freeSpace = \OC\Files\Filesystem::free_space($dir);
-		}
-		if ((int)$upload_max_filesize === 0 and (int)$post_max_size === 0) {
-			$maxUploadFilesize = \OC\Files\SPACE_UNLIMITED;
-		} elseif ((int)$upload_max_filesize === 0 or (int)$post_max_size === 0) {
-			$maxUploadFilesize = max($upload_max_filesize, $post_max_size); //only the non 0 value counts
-		} else {
-			$maxUploadFilesize = min($upload_max_filesize, $post_max_size);
-		}
-=======
-	public static function maxUploadFilesize($dir) {
-		return min(self::freeSpace($dir), self::uploadLimit());
-	}
->>>>>>> 3d88b10f
+		if (is_null($freeSpace)){
+			$freeSpace = self::freeSpace($dir);
+		}
+		return min($freeSpace, self::uploadLimit());
+	}
 
 	/**
 	 * Calculate free space left within user quota
 	 * 
-	 * @param $dir the current folder where the user currently operates
-	 * @return number of bytes representing
+	 * @param string $dir the current folder where the user currently operates
+	 * @return int number of bytes representing
 	 */
 	public static function freeSpace($dir) {
 		$freeSpace = \OC\Files\Filesystem::free_space($dir);
