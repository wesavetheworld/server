--- conflicted
+++ resolved
@@ -8,13 +8,8 @@
 msgstr ""
 "Project-Id-Version: ownCloud\n"
 "Report-Msgid-Bugs-To: http://bugs.owncloud.org/\n"
-<<<<<<< HEAD
-"POT-Creation-Date: 2013-04-18 02:04+0200\n"
-"PO-Revision-Date: 2013-04-17 14:10+0000\n"
-=======
 "POT-Creation-Date: 2013-05-01 01:59+0200\n"
 "PO-Revision-Date: 2013-04-30 15:00+0000\n"
->>>>>>> 6163a856
 "Last-Translator: ubuntucymraeg <owen.llywelyn@gmail.com>\n"
 "Language-Team: Welsh (United Kingdom) (http://www.transifex.com/projects/p/owncloud/language/cy_GB/)\n"
 "MIME-Version: 1.0\n"
@@ -299,7 +294,7 @@
 msgid "Password protect"
 msgstr "Diogelu cyfrinair"
 
-#: js/share.js:169 templates/installation.php:54 templates/login.php:35
+#: js/share.js:169 templates/installation.php:54 templates/login.php:26
 msgid "Password"
 msgstr "Cyfrinair"
 
@@ -402,9 +397,6 @@
 msgid "Use the following link to reset your password: {link}"
 msgstr "Defnyddiwch y ddolen hon i ailosod eich cyfrinair: {link}"
 
-<<<<<<< HEAD
-#: lostpassword/templates/lostpassword.php:3
-=======
 #: lostpassword/templates/lostpassword.php:4
 msgid ""
 "The link to reset your password has been sent to your email.<br>If you do "
@@ -417,24 +409,15 @@
 msgstr "Methodd y cais!<br>Gwiriwch eich enw defnyddiwr ac ebost."
 
 #: lostpassword/templates/lostpassword.php:15
->>>>>>> 6163a856
 msgid "You will receive a link to reset your password via Email."
 msgstr "Byddwch yn derbyn dolen drwy e-bost i ailosod eich cyfrinair."
 
-#: lostpassword/templates/lostpassword.php:5
-msgid "Reset email send."
-msgstr "Ailosod anfon e-bost."
-
-#: lostpassword/templates/lostpassword.php:8
-msgid "Request failed!"
-msgstr "Methodd y cais!"
-
-#: lostpassword/templates/lostpassword.php:11 templates/installation.php:48
-#: templates/login.php:28
+#: lostpassword/templates/lostpassword.php:18 templates/installation.php:48
+#: templates/login.php:19
 msgid "Username"
 msgstr "Enw defnyddiwr"
 
-#: lostpassword/templates/lostpassword.php:14
+#: lostpassword/templates/lostpassword.php:21
 msgid "Request reset"
 msgstr "Gwneud cais i ailosod"
 
@@ -578,46 +561,42 @@
 msgid "web services under your control"
 msgstr "gwasanaethau gwe a reolir gennych"
 
-<<<<<<< HEAD
-#: templates/layout.user.php:58
-=======
 #: templates/layout.user.php:36
 #, php-format
 msgid "%s is available. Get more information on how to update."
 msgstr "%s ar gael. Mwy o wybodaeth am sut i ddiweddaru."
 
 #: templates/layout.user.php:61
->>>>>>> 6163a856
 msgid "Log out"
 msgstr "Allgofnodi"
 
-#: templates/login.php:10
+#: templates/login.php:9
 msgid "Automatic logon rejected!"
 msgstr "Gwrthodwyd mewngofnodi awtomatig!"
 
-#: templates/login.php:11
+#: templates/login.php:10
 msgid ""
 "If you did not change your password recently, your account may be "
 "compromised!"
 msgstr "Os na wnaethoch chi newid eich cyfrinair yn ddiweddar, gall eich cyfrif fod yn anniogel!"
 
-#: templates/login.php:13
+#: templates/login.php:12
 msgid "Please change your password to secure your account again."
 msgstr "Newidiwch eich cyfrinair i ddiogleu eich cyfrif eto."
 
-#: templates/login.php:19
+#: templates/login.php:34
 msgid "Lost your password?"
 msgstr "Wedi colli'ch cyfrinair?"
 
-#: templates/login.php:41
+#: templates/login.php:39
 msgid "remember"
 msgstr "cofio"
 
-#: templates/login.php:43
+#: templates/login.php:41
 msgid "Log in"
 msgstr "Mewngofnodi"
 
-#: templates/login.php:49
+#: templates/login.php:47
 msgid "Alternative Logins"
 msgstr "Mewngofnodiadau Amgen"
 
