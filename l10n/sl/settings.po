# SOME DESCRIPTIVE TITLE.
# Copyright (C) YEAR THE PACKAGE'S COPYRIGHT HOLDER
# This file is distributed under the same license as the PACKAGE package.
# 
# Translators:
#   <peter.perosa@gmail.com>, 2012.
# Peter Peroša <peter.perosa@gmail.com>, 2012.
#   <urossolar@hotmail.com>, 2011, 2012.
msgid ""
msgstr ""
"Project-Id-Version: ownCloud\n"
"Report-Msgid-Bugs-To: http://bugs.owncloud.org/\n"
<<<<<<< HEAD
"POT-Creation-Date: 2012-06-06 00:12+0200\n"
"PO-Revision-Date: 2012-06-05 22:15+0000\n"
"Last-Translator: icewind <icewind1991@gmail.com>\n"
"Language-Team: Slovenian (http://www.transifex.net/projects/p/owncloud/language/sl/)\n"
=======
"POT-Creation-Date: 2012-08-19 02:02+0200\n"
"PO-Revision-Date: 2012-08-18 13:08+0000\n"
"Last-Translator: Peter Peroša <peter.perosa@gmail.com>\n"
"Language-Team: Slovenian (http://www.transifex.com/projects/p/owncloud/language/sl/)\n"
>>>>>>> 46d6fd15
"MIME-Version: 1.0\n"
"Content-Type: text/plain; charset=UTF-8\n"
"Content-Transfer-Encoding: 8bit\n"
"Language: sl\n"
"Plural-Forms: nplurals=4; plural=(n%100==1 ? 0 : n%100==2 ? 1 : n%100==3 || n%100==4 ? 2 : 3)\n"

#: ajax/apps/ocs.php:23
msgid "Unable to load list from App Store"
msgstr "Ne morem naložiti seznama iz App Store"

#: ajax/lostpassword.php:14
msgid "Email saved"
<<<<<<< HEAD
msgstr ""

#: ajax/lostpassword.php:16
msgid "Invalid email"
msgstr ""
=======
msgstr "E-poštni naslov je bil shranjen"

#: ajax/lostpassword.php:16
msgid "Invalid email"
msgstr "Neveljaven e-poštni naslov"
>>>>>>> 46d6fd15

#: ajax/openid.php:16
msgid "OpenID Changed"
msgstr "OpenID je bil spremenjen"

<<<<<<< HEAD
#: ajax/openid.php:17 ajax/setlanguage.php:19 ajax/setlanguage.php:22
msgid "Invalid request"
msgstr "Neveljaven zahtevek"

#: ajax/setlanguage.php:17
msgid "Language changed"
msgstr "Jezik je bil spremenjen"

#: js/apps.js:31 js/apps.js:67
msgid "Disable"
msgstr ""

#: js/apps.js:31 js/apps.js:54
msgid "Enable"
msgstr ""

#: js/personal.js:69
msgid "Saving..."
msgstr ""

#: personal.php:40 personal.php:41
=======
#: ajax/openid.php:18 ajax/setlanguage.php:20 ajax/setlanguage.php:23
msgid "Invalid request"
msgstr "Neveljaven zahtevek"

#: ajax/removeuser.php:13 ajax/setquota.php:18 ajax/togglegroups.php:18
msgid "Authentication error"
msgstr "Napaka overitve"

#: ajax/setlanguage.php:18
msgid "Language changed"
msgstr "Jezik je bil spremenjen"

#: js/apps.js:18
msgid "Error"
msgstr "Napaka"

#: js/apps.js:39 js/apps.js:73
msgid "Disable"
msgstr "Onemogoči"

#: js/apps.js:39 js/apps.js:62
msgid "Enable"
msgstr "Omogoči"

#: js/personal.js:69
msgid "Saving..."
msgstr "Shranjevanje..."

#: personal.php:46 personal.php:47
>>>>>>> 46d6fd15
msgid "__language_name__"
msgstr "__ime_jezika__"

#: templates/admin.php:14
msgid "Security Warning"
msgstr "Varnostno opozorilo"

#: templates/admin.php:29
msgid "Cron"
msgstr "Periodično opravilo"

#: templates/admin.php:31
msgid "execute one task with each page loaded"
msgstr "izvedi eno nalogo z vsako naloženo stranjo"

#: templates/admin.php:33
msgid "cron.php is registered at a webcron service"
msgstr "cron.php je vpisan na storitev webcron"

#: templates/admin.php:35
msgid "use systems cron service"
msgstr "uporabi sistemski servis za periodična opravila"

#: templates/admin.php:39
msgid "Log"
msgstr "Dnevnik"

#: templates/admin.php:67
msgid "More"
msgstr "Več"

#: templates/apps.php:10
msgid "Add your App"
msgstr "Dodajte vašo aplikacijo"

#: templates/apps.php:26
msgid "Select an App"
msgstr "Izberite aplikacijo"

<<<<<<< HEAD
#: templates/apps.php:25
msgid "See application page at apps.owncloud.com"
msgstr ""

#: templates/apps.php:26
msgid "-licensed"
msgstr "-licencirana"

#: templates/apps.php:26
=======
#: templates/apps.php:29
msgid "See application page at apps.owncloud.com"
msgstr "Obiščite spletno stran aplikacije na apps.owncloud.com"

#: templates/apps.php:30
msgid "-licensed"
msgstr "-licencirana"

#: templates/apps.php:30
>>>>>>> 46d6fd15
msgid "by"
msgstr "s strani"

#: templates/help.php:8
msgid "Documentation"
msgstr "Dokumentacija"

#: templates/help.php:9
msgid "Managing Big Files"
msgstr "Upravljanje velikih datotek"

#: templates/help.php:10
msgid "Ask a question"
msgstr "Postavi vprašanje"

#: templates/help.php:22
msgid "Problems connecting to help database."
msgstr "Težave pri povezovanju s podatkovno zbirko pomoči."

#: templates/help.php:23
msgid "Go there manually."
msgstr "Pojdi tja ročno."

#: templates/help.php:31
msgid "Answer"
msgstr "Odgovor"

#: templates/personal.php:8
msgid "You use"
msgstr "Uporabljate"

#: templates/personal.php:8
msgid "of the available"
msgstr "od razpoložljivih"

#: templates/personal.php:12
msgid "Desktop and Mobile Syncing Clients"
msgstr "Namizni in mobilni odjemalci za sinhronizacijo"

#: templates/personal.php:13
msgid "Download"
msgstr "Prenesi"

#: templates/personal.php:19
msgid "Your password got changed"
msgstr "Vaše geslo je bilo spremenjeno"

#: templates/personal.php:20
msgid "Unable to change your password"
msgstr "Vašega gesla ni bilo mogoče spremeniti."

#: templates/personal.php:21
msgid "Current password"
msgstr "Trenutno geslo"

#: templates/personal.php:22
msgid "New password"
msgstr "Novo geslo"

#: templates/personal.php:23
msgid "show"
msgstr "prikaži"

#: templates/personal.php:24
msgid "Change password"
msgstr "Spremeni geslo"

#: templates/personal.php:30
msgid "Email"
msgstr "E-pošta"

#: templates/personal.php:31
msgid "Your email address"
msgstr "Vaš e-poštni naslov"

#: templates/personal.php:32
msgid "Fill in an email address to enable password recovery"
msgstr "Vpišite vaš e-poštni naslov in s tem omogočite obnovitev gesla"

#: templates/personal.php:38 templates/personal.php:39
msgid "Language"
msgstr "Jezik"

#: templates/personal.php:44
msgid "Help translate"
msgstr "Pomagajte pri prevajanju"

#: templates/personal.php:51
msgid "use this address to connect to your ownCloud in your file manager"
msgstr "Uporabite ta naslov za povezavo do ownCloud v vašem upravljalniku datotek."

#: templates/users.php:21 templates/users.php:76
msgid "Name"
msgstr "Ime"

#: templates/users.php:23 templates/users.php:77
msgid "Password"
msgstr "Geslo"

#: templates/users.php:26 templates/users.php:78 templates/users.php:98
msgid "Groups"
msgstr "Skupine"

#: templates/users.php:32
msgid "Create"
msgstr "Ustvari"

#: templates/users.php:35
msgid "Default Quota"
msgstr "Privzeta količinska omejitev"

#: templates/users.php:55 templates/users.php:138
msgid "Other"
msgstr "Drugo"

#: templates/users.php:80 templates/users.php:112
msgid "Group Admin"
msgstr "Administrator skupine"

#: templates/users.php:82
msgid "Quota"
msgstr "Količinska omejitev"

#: templates/users.php:146
msgid "Delete"
msgstr "Izbriši"<|MERGE_RESOLUTION|>--- conflicted
+++ resolved
@@ -10,17 +10,10 @@
 msgstr ""
 "Project-Id-Version: ownCloud\n"
 "Report-Msgid-Bugs-To: http://bugs.owncloud.org/\n"
-<<<<<<< HEAD
-"POT-Creation-Date: 2012-06-06 00:12+0200\n"
-"PO-Revision-Date: 2012-06-05 22:15+0000\n"
-"Last-Translator: icewind <icewind1991@gmail.com>\n"
-"Language-Team: Slovenian (http://www.transifex.net/projects/p/owncloud/language/sl/)\n"
-=======
 "POT-Creation-Date: 2012-08-19 02:02+0200\n"
 "PO-Revision-Date: 2012-08-18 13:08+0000\n"
 "Last-Translator: Peter Peroša <peter.perosa@gmail.com>\n"
 "Language-Team: Slovenian (http://www.transifex.com/projects/p/owncloud/language/sl/)\n"
->>>>>>> 46d6fd15
 "MIME-Version: 1.0\n"
 "Content-Type: text/plain; charset=UTF-8\n"
 "Content-Transfer-Encoding: 8bit\n"
@@ -33,47 +26,16 @@
 
 #: ajax/lostpassword.php:14
 msgid "Email saved"
-<<<<<<< HEAD
-msgstr ""
-
-#: ajax/lostpassword.php:16
-msgid "Invalid email"
-msgstr ""
-=======
 msgstr "E-poštni naslov je bil shranjen"
 
 #: ajax/lostpassword.php:16
 msgid "Invalid email"
 msgstr "Neveljaven e-poštni naslov"
->>>>>>> 46d6fd15
 
 #: ajax/openid.php:16
 msgid "OpenID Changed"
 msgstr "OpenID je bil spremenjen"
 
-<<<<<<< HEAD
-#: ajax/openid.php:17 ajax/setlanguage.php:19 ajax/setlanguage.php:22
-msgid "Invalid request"
-msgstr "Neveljaven zahtevek"
-
-#: ajax/setlanguage.php:17
-msgid "Language changed"
-msgstr "Jezik je bil spremenjen"
-
-#: js/apps.js:31 js/apps.js:67
-msgid "Disable"
-msgstr ""
-
-#: js/apps.js:31 js/apps.js:54
-msgid "Enable"
-msgstr ""
-
-#: js/personal.js:69
-msgid "Saving..."
-msgstr ""
-
-#: personal.php:40 personal.php:41
-=======
 #: ajax/openid.php:18 ajax/setlanguage.php:20 ajax/setlanguage.php:23
 msgid "Invalid request"
 msgstr "Neveljaven zahtevek"
@@ -103,7 +65,6 @@
 msgstr "Shranjevanje..."
 
 #: personal.php:46 personal.php:47
->>>>>>> 46d6fd15
 msgid "__language_name__"
 msgstr "__ime_jezika__"
 
@@ -143,17 +104,6 @@
 msgid "Select an App"
 msgstr "Izberite aplikacijo"
 
-<<<<<<< HEAD
-#: templates/apps.php:25
-msgid "See application page at apps.owncloud.com"
-msgstr ""
-
-#: templates/apps.php:26
-msgid "-licensed"
-msgstr "-licencirana"
-
-#: templates/apps.php:26
-=======
 #: templates/apps.php:29
 msgid "See application page at apps.owncloud.com"
 msgstr "Obiščite spletno stran aplikacije na apps.owncloud.com"
@@ -163,7 +113,6 @@
 msgstr "-licencirana"
 
 #: templates/apps.php:30
->>>>>>> 46d6fd15
 msgid "by"
 msgstr "s strani"
 
