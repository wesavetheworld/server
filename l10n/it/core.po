--- conflicted
+++ resolved
@@ -12,15 +12,9 @@
 msgstr ""
 "Project-Id-Version: ownCloud\n"
 "Report-Msgid-Bugs-To: http://bugs.owncloud.org/\n"
-<<<<<<< HEAD
-"POT-Creation-Date: 2012-10-16 02:04+0200\n"
-"PO-Revision-Date: 2012-10-16 00:05+0000\n"
-"Last-Translator: I Robot <thomas.mueller@tmit.eu>\n"
-=======
-"POT-Creation-Date: 2012-11-16 00:02+0100\n"
-"PO-Revision-Date: 2012-11-14 23:13+0000\n"
-"Last-Translator: I Robot <owncloud-bot@tmit.eu>\n"
->>>>>>> d1c0f2a7
+"POT-Creation-Date: 2012-11-17 00:01+0100\n"
+"PO-Revision-Date: 2012-11-15 23:19+0000\n"
+"Last-Translator: Vincenzo Reale <vinx.reale@gmail.com>\n"
 "Language-Team: Italian (http://www.transifex.com/projects/p/owncloud/language/it/)\n"
 "MIME-Version: 1.0\n"
 "Content-Type: text/plain; charset=UTF-8\n"
@@ -30,7 +24,7 @@
 
 #: ajax/vcategories/add.php:26 ajax/vcategories/edit.php:25
 msgid "Category type not provided."
-msgstr ""
+msgstr "Tipo di categoria non fornito."
 
 #: ajax/vcategories/add.php:30
 msgid "No category to add?"
@@ -40,79 +34,22 @@
 msgid "This category already exists: "
 msgstr "Questa categoria esiste già: "
 
-<<<<<<< HEAD
-#: js/js.js:238 templates/layout.user.php:49 templates/layout.user.php:50
-msgid "Settings"
-msgstr "Impostazioni"
-
-#: js/js.js:670
-msgid "January"
-msgstr "Gennaio"
-
-#: js/js.js:670
-msgid "February"
-msgstr "Febbraio"
-
-#: js/js.js:670
-msgid "March"
-msgstr "Marzo"
-
-#: js/js.js:670
-msgid "April"
-msgstr "Aprile"
-
-#: js/js.js:670
-msgid "May"
-msgstr "Maggio"
-
-#: js/js.js:670
-msgid "June"
-msgstr "Giugno"
-
-#: js/js.js:671
-msgid "July"
-msgstr "Luglio"
-
-#: js/js.js:671
-msgid "August"
-msgstr "Agosto"
-
-#: js/js.js:671
-msgid "September"
-msgstr "Settembre"
-
-#: js/js.js:671
-msgid "October"
-msgstr "Ottobre"
-
-#: js/js.js:671
-msgid "November"
-msgstr "Novembre"
-
-#: js/js.js:671
-msgid "December"
-msgstr "Dicembre"
-
-#: js/oc-dialogs.js:123
-msgid "Choose"
-msgstr "Scegli"
-=======
 #: ajax/vcategories/addToFavorites.php:26 ajax/vcategories/delete.php:27
 #: ajax/vcategories/favorites.php:24
 #: ajax/vcategories/removeFromFavorites.php:26
 msgid "Object type not provided."
-msgstr ""
+msgstr "Tipo di oggetto non fornito."
 
 #: ajax/vcategories/addToFavorites.php:30
 #: ajax/vcategories/removeFromFavorites.php:30
 #, php-format
 msgid "%s ID not provided."
-msgstr ""
+msgstr "ID %s non fornito."
 
 #: ajax/vcategories/addToFavorites.php:35
 #, php-format
 msgid "Error adding %s to favorites."
-msgstr ""
+msgstr "Errore durante l'aggiunta di %s ai preferiti."
 
 #: ajax/vcategories/delete.php:35 js/oc-vcategories.js:136
 msgid "No categories selected for deletion."
@@ -121,62 +58,61 @@
 #: ajax/vcategories/removeFromFavorites.php:35
 #, php-format
 msgid "Error removing %s from favorites."
-msgstr ""
-
-#: js/js.js:243 templates/layout.user.php:59 templates/layout.user.php:60
+msgstr "Errore durante la rimozione di %s dai preferiti."
+
+#: js/js.js:259 templates/layout.user.php:60 templates/layout.user.php:61
 msgid "Settings"
 msgstr "Impostazioni"
 
-#: js/js.js:688
+#: js/js.js:704
 msgid "seconds ago"
 msgstr "secondi fa"
 
-#: js/js.js:689
+#: js/js.js:705
 msgid "1 minute ago"
 msgstr "Un minuto fa"
 
-#: js/js.js:690
+#: js/js.js:706
 msgid "{minutes} minutes ago"
 msgstr "{minutes} minuti fa"
 
-#: js/js.js:691
+#: js/js.js:707
 msgid "1 hour ago"
-msgstr ""
-
-#: js/js.js:692
+msgstr "1 ora fa"
+
+#: js/js.js:708
 msgid "{hours} hours ago"
-msgstr ""
-
-#: js/js.js:693
+msgstr "{hours} ore fa"
+
+#: js/js.js:709
 msgid "today"
 msgstr "oggi"
 
-#: js/js.js:694
+#: js/js.js:710
 msgid "yesterday"
 msgstr "ieri"
 
-#: js/js.js:695
+#: js/js.js:711
 msgid "{days} days ago"
 msgstr "{days} giorni fa"
 
-#: js/js.js:696
+#: js/js.js:712
 msgid "last month"
 msgstr "mese scorso"
 
-#: js/js.js:697
+#: js/js.js:713
 msgid "{months} months ago"
-msgstr ""
->>>>>>> d1c0f2a7
-
-#: js/js.js:698
+msgstr "{months} mesi fa"
+
+#: js/js.js:714
 msgid "months ago"
 msgstr "mesi fa"
 
-#: js/js.js:699
+#: js/js.js:715
 msgid "last year"
 msgstr "anno scorso"
 
-#: js/js.js:700
+#: js/js.js:716
 msgid "years ago"
 msgstr "anni fa"
 
@@ -200,58 +136,10 @@
 msgid "Ok"
 msgstr "Ok"
 
-<<<<<<< HEAD
-#: js/oc-vcategories.js:68
-msgid "No categories selected for deletion."
-msgstr "Nessuna categoria selezionata per l'eliminazione."
-
-#: js/oc-vcategories.js:68 js/share.js:114 js/share.js:121 js/share.js:497
-#: js/share.js:509
-msgid "Error"
-msgstr "Errore"
-
-#: js/share.js:103
-msgid "Error while sharing"
-msgstr "Errore durante la condivisione"
-
-#: js/share.js:114
-msgid "Error while unsharing"
-msgstr "Errore durante la rimozione della condivisione"
-
-#: js/share.js:121
-msgid "Error while changing permissions"
-msgstr "Errore durante la modifica dei permessi"
-
-#: js/share.js:130
-msgid "Shared with you and the group"
-msgstr "Condiviso con te e con il gruppo"
-
-#: js/share.js:130
-msgid "by"
-msgstr "da"
-
-#: js/share.js:132
-msgid "Shared with you by"
-msgstr "Condiviso con te da"
-
-#: js/share.js:137
-msgid "Share with"
-msgstr "Condividi con"
-
-#: js/share.js:142
-msgid "Share with link"
-msgstr "Condividi con collegamento"
-
-#: js/share.js:143
-msgid "Password protect"
-msgstr "Proteggi con password"
-
-#: js/share.js:147 templates/installation.php:42 templates/login.php:24
-=======
 #: js/oc-vcategories.js:5 js/oc-vcategories.js:85 js/oc-vcategories.js:102
 #: js/oc-vcategories.js:117 js/oc-vcategories.js:132 js/oc-vcategories.js:162
 msgid "The object type is not specified."
-msgstr ""
+msgstr "Il tipo di oggetto non è specificato."
 
 #: js/oc-vcategories.js:95 js/oc-vcategories.js:125 js/oc-vcategories.js:136
 #: js/oc-vcategories.js:195 js/share.js:135 js/share.js:142 js/share.js:525
@@ -261,11 +149,11 @@
 
 #: js/oc-vcategories.js:179
 msgid "The app name is not specified."
-msgstr ""
+msgstr "Il nome dell'applicazione non è specificato."
 
 #: js/oc-vcategories.js:194
 msgid "The required file {file} is not installed!"
-msgstr ""
+msgstr "Il file richiesto {file} non è installato!"
 
 #: js/share.js:124
 msgid "Error while sharing"
@@ -300,82 +188,10 @@
 msgstr "Proteggi con password"
 
 #: js/share.js:168 templates/installation.php:42 templates/login.php:24
->>>>>>> d1c0f2a7
 #: templates/verify.php:13
 msgid "Password"
 msgstr "Password"
 
-<<<<<<< HEAD
-#: js/share.js:152
-msgid "Set expiration date"
-msgstr "Imposta data di scadenza"
-
-#: js/share.js:153
-msgid "Expiration date"
-msgstr "Data di scadenza"
-
-#: js/share.js:185
-msgid "Share via email:"
-msgstr "Condividi tramite email:"
-
-#: js/share.js:187
-msgid "No people found"
-msgstr "Non sono state trovate altre persone"
-
-#: js/share.js:214
-msgid "Resharing is not allowed"
-msgstr "La ri-condivisione non è consentita"
-
-#: js/share.js:250
-msgid "Shared in"
-msgstr "Condiviso in"
-
-#: js/share.js:250
-msgid "with"
-msgstr "con"
-
-#: js/share.js:271
-msgid "Unshare"
-msgstr "Rimuovi condivisione"
-
-#: js/share.js:283
-msgid "can edit"
-msgstr "può modificare"
-
-#: js/share.js:285
-msgid "access control"
-msgstr "controllo d'accesso"
-
-#: js/share.js:288
-msgid "create"
-msgstr "creare"
-
-#: js/share.js:291
-msgid "update"
-msgstr "aggiornare"
-
-#: js/share.js:294
-msgid "delete"
-msgstr "eliminare"
-
-#: js/share.js:297
-msgid "share"
-msgstr "condividere"
-
-#: js/share.js:322 js/share.js:484
-msgid "Password protected"
-msgstr "Protetta da password"
-
-#: js/share.js:497
-msgid "Error unsetting expiration date"
-msgstr "Errore durante la rimozione della data di scadenza"
-
-#: js/share.js:509
-msgid "Error setting expiration date"
-msgstr "Errore durante l'impostazione della data di scadenza"
-
-#: lostpassword/index.php:26
-=======
 #: js/share.js:173
 msgid "Set expiration date"
 msgstr "Imposta data di scadenza"
@@ -441,7 +257,6 @@
 msgstr "Errore durante l'impostazione della data di scadenza"
 
 #: lostpassword/controller.php:47
->>>>>>> d1c0f2a7
 msgid "ownCloud password reset"
 msgstr "Ripristino password di ownCloud"
 
@@ -545,11 +360,7 @@
 "strongly suggest that you configure your webserver in a way that the data "
 "directory is no longer accessible or you move the data directory outside the"
 " webserver document root."
-<<<<<<< HEAD
-msgstr ""
-=======
 msgstr "La cartella dei dati e i tuoi file sono probabilmente accessibili da Internet. Il file .htaccess fornito da ownCloud non funziona. Ti suggeriamo vivamente di configurare il server web in modo che la cartella dei dati non sia più accessibile o sposta tale cartella fuori dalla radice del sito."
->>>>>>> d1c0f2a7
 
 #: templates/installation.php:36
 msgid "Create an <strong>admin account</strong>"
@@ -596,123 +407,103 @@
 msgid "Finish setup"
 msgstr "Termina la configurazione"
 
-<<<<<<< HEAD
-#: templates/layout.guest.php:38
+#: templates/layout.guest.php:16 templates/layout.user.php:17
+msgid "Sunday"
+msgstr "Domenica"
+
+#: templates/layout.guest.php:16 templates/layout.user.php:17
+msgid "Monday"
+msgstr "Lunedì"
+
+#: templates/layout.guest.php:16 templates/layout.user.php:17
+msgid "Tuesday"
+msgstr "Martedì"
+
+#: templates/layout.guest.php:16 templates/layout.user.php:17
+msgid "Wednesday"
+msgstr "Mercoledì"
+
+#: templates/layout.guest.php:16 templates/layout.user.php:17
+msgid "Thursday"
+msgstr "Giovedì"
+
+#: templates/layout.guest.php:16 templates/layout.user.php:17
+msgid "Friday"
+msgstr "Venerdì"
+
+#: templates/layout.guest.php:16 templates/layout.user.php:17
+msgid "Saturday"
+msgstr "Sabato"
+
+#: templates/layout.guest.php:17 templates/layout.user.php:18
+msgid "January"
+msgstr "Gennaio"
+
+#: templates/layout.guest.php:17 templates/layout.user.php:18
+msgid "February"
+msgstr "Febbraio"
+
+#: templates/layout.guest.php:17 templates/layout.user.php:18
+msgid "March"
+msgstr "Marzo"
+
+#: templates/layout.guest.php:17 templates/layout.user.php:18
+msgid "April"
+msgstr "Aprile"
+
+#: templates/layout.guest.php:17 templates/layout.user.php:18
+msgid "May"
+msgstr "Maggio"
+
+#: templates/layout.guest.php:17 templates/layout.user.php:18
+msgid "June"
+msgstr "Giugno"
+
+#: templates/layout.guest.php:17 templates/layout.user.php:18
+msgid "July"
+msgstr "Luglio"
+
+#: templates/layout.guest.php:17 templates/layout.user.php:18
+msgid "August"
+msgstr "Agosto"
+
+#: templates/layout.guest.php:17 templates/layout.user.php:18
+msgid "September"
+msgstr "Settembre"
+
+#: templates/layout.guest.php:17 templates/layout.user.php:18
+msgid "October"
+msgstr "Ottobre"
+
+#: templates/layout.guest.php:17 templates/layout.user.php:18
+msgid "November"
+msgstr "Novembre"
+
+#: templates/layout.guest.php:17 templates/layout.user.php:18
+msgid "December"
+msgstr "Dicembre"
+
+#: templates/layout.guest.php:42
 msgid "web services under your control"
 msgstr "servizi web nelle tue mani"
 
-#: templates/layout.user.php:34
-=======
-#: templates/layout.guest.php:15 templates/layout.user.php:16
-msgid "Sunday"
-msgstr "Domenica"
-
-#: templates/layout.guest.php:15 templates/layout.user.php:16
-msgid "Monday"
-msgstr "Lunedì"
-
-#: templates/layout.guest.php:15 templates/layout.user.php:16
-msgid "Tuesday"
-msgstr "Martedì"
-
-#: templates/layout.guest.php:15 templates/layout.user.php:16
-msgid "Wednesday"
-msgstr "Mercoledì"
-
-#: templates/layout.guest.php:15 templates/layout.user.php:16
-msgid "Thursday"
-msgstr "Giovedì"
-
-#: templates/layout.guest.php:15 templates/layout.user.php:16
-msgid "Friday"
-msgstr "Venerdì"
-
-#: templates/layout.guest.php:15 templates/layout.user.php:16
-msgid "Saturday"
-msgstr "Sabato"
-
-#: templates/layout.guest.php:16 templates/layout.user.php:17
-msgid "January"
-msgstr "Gennaio"
-
-#: templates/layout.guest.php:16 templates/layout.user.php:17
-msgid "February"
-msgstr "Febbraio"
-
-#: templates/layout.guest.php:16 templates/layout.user.php:17
-msgid "March"
-msgstr "Marzo"
-
-#: templates/layout.guest.php:16 templates/layout.user.php:17
-msgid "April"
-msgstr "Aprile"
-
-#: templates/layout.guest.php:16 templates/layout.user.php:17
-msgid "May"
-msgstr "Maggio"
-
-#: templates/layout.guest.php:16 templates/layout.user.php:17
-msgid "June"
-msgstr "Giugno"
-
-#: templates/layout.guest.php:16 templates/layout.user.php:17
-msgid "July"
-msgstr "Luglio"
-
-#: templates/layout.guest.php:16 templates/layout.user.php:17
-msgid "August"
-msgstr "Agosto"
-
-#: templates/layout.guest.php:16 templates/layout.user.php:17
-msgid "September"
-msgstr "Settembre"
-
-#: templates/layout.guest.php:16 templates/layout.user.php:17
-msgid "October"
-msgstr "Ottobre"
-
-#: templates/layout.guest.php:16 templates/layout.user.php:17
-msgid "November"
-msgstr "Novembre"
-
-#: templates/layout.guest.php:16 templates/layout.user.php:17
-msgid "December"
-msgstr "Dicembre"
-
-#: templates/layout.guest.php:41
-msgid "web services under your control"
-msgstr "servizi web nelle tue mani"
-
-#: templates/layout.user.php:44
->>>>>>> d1c0f2a7
+#: templates/layout.user.php:45
 msgid "Log out"
 msgstr "Esci"
 
 #: templates/login.php:8
 msgid "Automatic logon rejected!"
-<<<<<<< HEAD
-msgstr ""
-=======
 msgstr "Accesso automatico rifiutato."
->>>>>>> d1c0f2a7
 
 #: templates/login.php:9
 msgid ""
 "If you did not change your password recently, your account may be "
 "compromised!"
-<<<<<<< HEAD
-msgstr ""
-
-#: templates/login.php:10
-msgid "Please change your password to secure your account again."
-msgstr ""
-=======
 msgstr "Se non hai cambiato la password recentemente, il tuo account potrebbe essere stato compromesso."
 
 #: templates/login.php:10
 msgid "Please change your password to secure your account again."
 msgstr "Cambia la password per rendere nuovamente sicuro il tuo account."
->>>>>>> d1c0f2a7
 
 #: templates/login.php:15
 msgid "Lost your password?"
@@ -740,26 +531,14 @@
 
 #: templates/verify.php:5
 msgid "Security Warning!"
-<<<<<<< HEAD
-msgstr ""
-=======
 msgstr "Avviso di sicurezza"
->>>>>>> d1c0f2a7
 
 #: templates/verify.php:6
 msgid ""
 "Please verify your password. <br/>For security reasons you may be "
 "occasionally asked to enter your password again."
-<<<<<<< HEAD
-msgstr ""
+msgstr "Verifica la tua password.<br/>Per motivi di sicurezza, potresti ricevere una richiesta di digitare nuovamente la password."
 
 #: templates/verify.php:16
 msgid "Verify"
-msgstr ""
-=======
-msgstr "Verifica la tua password.<br/>Per motivi di sicurezza, potresti ricevere una richiesta di digitare nuovamente la password."
-
-#: templates/verify.php:16
-msgid "Verify"
-msgstr "Verifica"
->>>>>>> d1c0f2a7
+msgstr "Verifica"